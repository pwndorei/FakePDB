"""
   Copyright 2020-2021 Mikhail Paulyshka

   Licensed under the Apache License, Version 2.0 (the "License");
   you may not use this file except in compliance with the License.
   You may obtain a copy of the License at

       http://www.apache.org/licenses/LICENSE-2.0

   Unless required by applicable law or agreed to in writing, software
   distributed under the License is distributed on an "AS IS" BASIS,
   WITHOUT WARRANTIES OR CONDITIONS OF ANY KIND, either express or implied.
   See the License for the specific language governing permissions and
   limitations under the License.
"""

from __future__ import print_function

import json
import struct
import sys

import ida_pro
import ida_bytes
import ida_entry
import ida_funcs
import ida_ida
import ida_idaapi
import ida_nalt
import ida_name
import ida_netnode
import ida_segment
import ida_typeinf
if ida_pro.IDA_SDK_VERSION < 900:
    import ida_struct


#
# PE
#

class PE_Struct(object):

    def __init__(self, packinfo, data):
        (format, names) = PE_Struct.parse(packinfo)
        self.data = self.__unpack(data, format, names)

    def __unpack(self, array, format, names):
        unpack_list = {}

        unpack_tuple = struct.unpack(format, array[0:struct.calcsize(format)])
        for pair in zip(names, unpack_tuple):
            unpack_list[pair[0]] = pair[1]

        return unpack_list

    def show(self):
        for k, v in self.data.items(): 
            if isinstance(v, str):
                print("{:32} {}".format(k, v))
            else:
                print("{:32} {}".format(k, hex(v)))
        print('')

    def parse(packinfo):
        unpack_format = ''
        unpack_names = list()

        for pair in packinfo:
            unpack_format += pair[0]
            unpack_names.append(pair[1])

        return (unpack_format, unpack_names)


class PE_Header_IDA(PE_Struct):
    packinfo = [
        ['i', 'signature'],
        ['H', 'machine'],
        ['H', 'nobjs'],
        ['I', 'datetime'],
        ['I', 'symtof'],
        ['I', 'nsyms'],
        ['H', 'hdrsize'],
        ['H', 'flags'],
        ['H', 'magic'],
        ['B', 'vstamp_major'],
        ['B', 'vstamp_minor'],
        ['I', 'tsize'],
        ['I', 'dsize'],
        ['I', 'bsize'],
        ['I', 'entry'],
        ['I', 'text_start'],
        ['I', 'data_start'],
        ['I', 'imagebase32'],
        ['I', 'objalign'],
        ['I', 'filealign'],
        ['H', 'osmajor'],
        ['H', 'osminor'],
        ['H', 'imagemajor'],
        ['H', 'imageminor'],
        ['H', 'subsysmajor'],
        ['H', 'subsysminor'],
        ['I', 'reserved'],
        ['I', 'imagesize'],
        ['I', 'allhdrsize'],
        ['I', 'checksum'],
        ['H', 'subsys'],
        ['H', 'dllflags'],
        ['I', 'stackres'],
        ['I', 'stackcom'],
        ['I', 'heapres'],
        ['I', 'heapcom'],
        ['I', 'loaderflags'],
        ['I', 'nrvas'],
        ['I', 'expdir_rva'],
        ['I', 'expdir_size'],
        ['I', 'impdir_rva'],
        ['I', 'impdir_size'],
        ['I', 'resdir_rva'],
        ['I', 'resdir_size'],
        ['I', 'excdir_rva'],
        ['I', 'excdir_size'],
        ['I', 'secdir_rva'],
        ['I', 'secdir_size'],
        ['I', 'reltab_rva'],
        ['I', 'reltab_size'],
        ['I', 'debdir_rva'],
        ['I', 'debdir_size'],
        ['I', 'desstr_rva'],
        ['I', 'desstr_size'],
        ['I', 'cputab_rva'],
        ['I', 'cputab_size'],
        ['I', 'tlsdir_rva'],
        ['I', 'tlsdir_size'],
        ['I', 'loddir_rva'],
        ['I', 'loddir_size'],
        ['I', 'bimtab_rva'],
        ['I', 'bimtab_size'],
        ['I', 'iat_rva'],
        ['I', 'iat_size'],
        ['I', 'didtab_rva'],
        ['I', 'didtab_size'],
        ['I', 'comhdr_rva'],
        ['I', 'comhdr_size'],
        ['I', 'x00tab_rva'],
        ['I', 'x00tab_size'],
    ]

    def __init__(self):
        node = ida_netnode.netnode()
        node.create("$ PE header")
        
        super().__init__(PE_Header_IDA.packinfo, node.valobj())

        self.__describe_pe_signature()
        self.__describe_pe_magic()

    def get_imagebase(self):
        if self.data['signature'] == 'pe32+':
            return self.data['imagebase64']
        
        return self.data['imagebase32']

    def get_sections_debug(self):
        sec_rva = self.data['debdir_rva']
        sec_len = self.data['debdir_size']

        if sec_rva == 0 or sec_len == 0:
            return None

        sec_size = PE_Directory_Debug.get_section_size()
        sec_count = sec_len // sec_size

        result = list()
        for i in range(0, sec_count):
            result.append(PE_Directory_Debug(self.get_imagebase(), sec_rva + i*sec_size, sec_size))
        
        return result
        

    def __describe_pe_signature(self):
        val = self.data['signature']
        if val == 0x4550:
            val = 'pe'
        if val == 0x455042:
            val = 'bpe'
        if val == 0x4C50:
            val = 'pl'  
        if val == 0x4C50:
            val = 'vz'

        self.data['signature'] = val

    def __describe_pe_magic(self):
        val = self.data['magic']
        if val == 0x107:
            val = 'rom'
        if val == 0x10B:
            val = 'pe32'
        if val == '0x20B':
            val = 'pe32+'

        self.data['magic'] = val


class PE_Directory_Debug(PE_Struct):
    packinfo = [
        ['I', 'characteristics'],
        ['I', 'time_date_stamp'],
        ['H', 'major_version'],
        ['H', 'minor_version'],
        ['I', 'type'],
        ['I', 'size_of_data'],
        ['I', 'address_of_raw_data'],
        ['I', 'pointer_to_raw_data']
    ]

    def __init__(self, base, rva, size):
        self.__base = base
        super().__init__(PE_Directory_Debug.packinfo, ida_bytes.get_bytes(self.__base+rva, size))

        self.__describe_type()

    def __describe_type(self):
        val = self.data['type']

        if val == 0:
            val = 'unknown'
        elif val == 1:
            val = 'coff'
        elif val == 2:
            val = 'codeview'
        elif val == 3:
            val = 'fpo'
        elif val == 4:
            val = 'misc'
        elif val == 5:
            val = 'exception'
        elif val == 6:
            val = 'fixup'
        elif val == 7:
            val = 'omap_to_src'
        elif val == 8:
            val = 'omap_from_src'
        elif val == 9:
            val = 'borland'
        elif val == 10:
            val = 'reserved'
        elif val == 11:
            val = 'clsid'
        elif val == 12:
            val = 'vc_feature'
        elif val == 13:
            val = 'pogo'
        elif val == 14:
            val = 'iltcg'
        elif val == 15:
            val = 'mpx'
        elif val == 16:
            val = 'repro'
        elif val == 17:
            val = 'ex_dllcharacteristics'

        self.data['type'] = val

    def get_section_size():
        return struct.calcsize(PE_Struct.parse(PE_Directory_Debug.packinfo)[0])

    def get_type(self):
        return self.data['type']

    def get_codeview(self):
        if self.get_type() != 'codeview':
            return None
        
        return PE_Directory_Debug_CodeView(self.__base, self.data['address_of_raw_data'], self.data['size_of_data'])


class PE_Directory_Debug_CodeView(PE_Struct):
    packinfo = [
        ['I', 'magic'],
        ['16s', 'guid'],
        ['I', 'age'],
    ]

    def __init__(self, base, rva, size):
        self.__base = base
        super().__init__(PE_Directory_Debug_CodeView.packinfo, ida_bytes.get_bytes(self.__base + rva, size))

    def get_section_size():
        return struct.calcsize(PE_Struct.parse(PE_Directory_Debug_CodeView.packinfo)[0])



#
# DumpInfo
#

class DumpInfo():
    def __init__(self):
        pass

    #
    # public
    #

    def dump_info(self, filepath):
        self._base = ida_nalt.get_imagebase()

        output = {
            'general'   : self.__process_general(), 
            'pe'        : self.__process_pe(),
            'segments'  : self.__process_segments(),
            'exports'   : self.__process_exports(),
            'functions' : self.__process_functions(),
            'names'     : self.__process_names(),
            'types'     : self.__process_types(),
        }
        if ida_pro.IDA_SDK_VERSION < 900:
            output['structs'] = self.__process_structs()

        with open(filepath, "w") as f:
            json.dump(output, f, indent=4)

  
    #
    # private/describe
    #

    def __describe_alignment(self, align):
        #https://hex-rays.com/products/ida/support/sdkdoc/group__sa__.html
        if align == 0:
            return 1
        elif align == 1:
            return 8
        elif align == 2:
            return 16
        elif align == 3:
            return 128
        elif align == 4:
            return 2048     
        elif align == 5:
            return 32 
        elif align == 6:
            return 32768
        elif align == 7:
            return 0
        elif align == 8:
            return 256
        elif align == 9:
            return 512
        elif align == 10:
            return 64
        elif align == 11:
            return 1024
        elif align == 12:
            return 4096
        elif align == 13:
            return 8192
        elif align == 14:
            return 16384

        return 0

    def __describe_bitness(self, bitness):
        #https://hex-rays.com/products/ida/support/sdkdoc/classsegment__t.html#a7aa06d5fa4e0fc79e645d082eabf2a6a
        if bitness == 0:
            return 16
        elif bitness == 1:
            return 32
        elif bitness == 2:
            return 64

        return 0

    def __describe_permission(self, perm):
        #https://hex-rays.com/products/ida/support/sdkdoc/group___s_e_g_p_e_r_m__.html

        result = ''
        if perm & 4: 
            result += 'R'
        if perm & 2: 
            result += 'W'
        if perm & 1: 
            result += 'X'

        return result

    def __describe_argloc(self, location):
        #https://www.hex-rays.com/products/ida/support/sdkdoc/group___a_l_o_c__.html
        if   location == 0:
            return 'none'
        elif location == 1:
            return 'stack'
        elif location == 2:
            return 'distributed'
        elif location == 3:
            return 'register_one'
        elif location == 4:
            return 'register_pair'
        elif location == 5:
            return 'register_relative'
        elif location == 6:
            return 'global_address'
        else:
            return 'custom'
        
        return None

    def __describe_callingconvention(self, cm_cc):
        #https://www.hex-rays.com/products/ida/support/sdkdoc/group___c_m___c_c__.html
        cc = cm_cc & ida_typeinf.CM_CC_MASK
        if cc == ida_typeinf.CM_CC_INVALID:
            return 'invalid'
        elif cc == ida_typeinf.CM_CC_UNKNOWN:
            return 'unknown'
        elif cc == ida_typeinf.CM_CC_VOIDARG:
            return 'voidarg'
        elif cc == ida_typeinf.CM_CC_CDECL:
            return 'cdecl'
        elif cc == ida_typeinf.CM_CC_ELLIPSIS:
            return 'cdecl_ellipsis'
        elif cc == ida_typeinf.CM_CC_STDCALL:
            return 'stdcall'
        elif cc == ida_typeinf.CM_CC_PASCAL:
            return 'pascal'
        elif cc == ida_typeinf.CM_CC_FASTCALL:
            return 'fastcall'
        elif cc == ida_typeinf.CM_CC_THISCALL:
            return 'thiscall'
        elif cc == ida_typeinf.CM_CC_SPOILED:
            return 'spoiled'
        elif cc == 0xB0:
            return 'reserved'
        elif cc == ida_typeinf.CM_CC_RESERVE3:
            return 'reserved'
        elif cc == ida_typeinf.CM_CC_SPECIALE:
            return 'special_ellipsis'
        elif cc == ida_typeinf.CM_CC_SPECIALP:
            return 'special_pstack'
        elif cc == ida_typeinf.CM_CC_SPECIAL:
            return 'special'

        if ida_pro.IDA_SDK_VERSION < 900:
            if cc == ida_typeinf.CM_CC_MANUAL:
                return 'manual'

        return 'unknown_%s' % cc

    def __describe_memorymodel_code(self, cm_cc):
        #https://hex-rays.com/products/ida/support/sdkdoc/group___c_m___m__.html
        cm = cm_cc & ida_typeinf.CM_M_MASK
        
        if cm == ida_typeinf.CM_M_NN:
            return 'near'
        elif cm == ida_typeinf.CM_M_FF:
            return 'far'
        elif cm == ida_typeinf.CM_M_NF:
            return 'near'
        elif cm == ida_typeinf.CM_M_FN:
            return 'far'
        
        return 'unknown_%s' % cm_cc

    def __describe_memorymodel_data(self, cm_cc):
        #https://hex-rays.com/products/ida/support/sdkdoc/group___c_m___m__.html
        cm = cm_cc & ida_typeinf.CM_M_MASK
        
        if cm == ida_typeinf.CM_M_NN:
            return 'near'
        elif cm == ida_typeinf.CM_M_FF:
            return 'far'
        elif cm == ida_typeinf.CM_M_NF:
            return 'far'
        elif cm == ida_typeinf.CM_M_FN:
            return 'near'
        
        return 'unknown_%s' % cm_cc

    def __describe_struct_type(self, st_props):
        #https://hex-rays.com/products/ida/support/sdkdoc/group___s_f__.html

        result = ''

        if st_props & ida_struct.SF_GHOST != 0:
            result += 'ghost_'

        if st_props & ida_struct.SF_VAR != 0:
            result += 'variable_'

        if st_props & ida_struct.SF_FRAME != 0:
            result += 'frame'
        elif st_props & ida_struct.SF_UNION != 0:
            result += 'union'
        else:
            result += 'struct'

        return result

    def __describe_type_basetype(self, type):
        #https://hex-rays.com/products/ida/support/sdkdoc/group__tf.html

        type_base = type & ida_typeinf.TYPE_BASE_MASK
        type_flags = type & ida_typeinf.TYPE_FLAGS_MASK
        type_modif = type & ida_typeinf.TYPE_MODIF_MASK

        if type_base == ida_typeinf.BT_UNK:
            if type_flags == ida_typeinf.BTMT_SIZE12:
                return 'void_16'
            if type_flags == ida_typeinf.BTMT_SIZE48:
                return 'void_64'   
            if type_flags == ida_typeinf.BTMT_SIZE128:
                return 'void_unknown'   
              
            return 'void'
        
        elif type_base == ida_typeinf.BT_VOID:
            if type_flags == ida_typeinf.BTMT_SIZE12:
                return 'void_8'
            if type_flags == ida_typeinf.BTMT_SIZE48:
                return 'void_32'   
            if type_flags == ida_typeinf.BTMT_SIZE128:
                return 'void_128'   
            
            return 'void'

        elif type_base == ida_typeinf.BT_INT8:
            if type_flags == ida_typeinf.BTMT_CHAR:
                return 'char'
            elif type_flags == ida_typeinf.BTMT_UNSIGNED:
                return 'uint_8'
            elif type_flags == ida_typeinf.BTMT_SIGNED:
                return 'sint_8'
            
            return 'int_8'

        elif type_base == ida_typeinf.BT_INT16:
            if type_flags == ida_typeinf.BTMT_UNSIGNED:
                return 'uint_16'
            elif type_flags == ida_typeinf.BTMT_SIGNED:
                return 'sint_16'
            
            return 'int_16'

        elif type_base == ida_typeinf.BT_INT32:
            if type_flags == ida_typeinf.BTMT_UNSIGNED:
                return 'uint_32'
            elif type_flags == ida_typeinf.BTMT_SIGNED:
                return 'sint_32'
            
            return 'int_32'

        elif type_base == ida_typeinf.BT_INT64:
            if type_flags == ida_typeinf.BTMT_UNSIGNED:
                return 'uint_64'
            elif type_flags == ida_typeinf.BTMT_SIGNED:
                return 'sint_64'
            
            return 'int_64'

        elif type_base == ida_typeinf.BT_INT128:
            if type_flags == ida_typeinf.BTMT_UNSIGNED:
                return 'uint_128'
            elif type_flags == ida_typeinf.BTMT_SIGNED:
                return 'sint_128'
            
            return 'int_128'

        elif type_base == ida_typeinf.BT_INT:
            if type_flags == ida_typeinf.BTMT_CHAR:
                return 'seg_register'
            elif type_flags == ida_typeinf.BTMT_UNSIGNED:
                return 'uint_native'
            elif type_flags == ida_typeinf.BTMT_SIGNED:
                return 'sint_native'
            
            return 'int_native'

        elif type_base == ida_typeinf.BT_BOOL:
            if type_flags == ida_typeinf.BTMT_BOOL1:
                return 'bool_8'
            elif type_flags == ida_typeinf.BTMT_BOOL2:
                return 'bool_16'
            elif type_flags == ida_typeinf.BTMT_BOOL4:
                return 'bool_32'
            elif type_flags == ida_typeinf.BTMT_BOOL8:
                return 'bool_64'

            return 'bool'

        elif type_base == ida_typeinf.BT_FLOAT:
            if type_flags == ida_typeinf.BTMT_FLOAT:
                return 'float_32'
            elif type_flags == ida_typeinf.BTMT_DOUBLE:
                return 'float_64'
            elif type_flags == ida_typeinf.BTMT_LNGDBL:
                return 'float_longdbl'
            elif type_flags == ida_typeinf.BTMT_SPECFLT:
                return 'float_varsize'

            return 'float'

        if type_base == ida_typeinf.BT_PTR:
            if type_flags == ida_typeinf.BTMT_NEAR:
                return 'ptr_near'
            elif type_flags == ida_typeinf.BTMT_FAR:
                return 'ptr_far'
            elif type_flags == ida_typeinf.BTMT_CLOSURE:
                return 'ptr_closure'

            return 'ptr'

        if type_base == ida_typeinf.BT_ARRAY:
            if type_flags == ida_typeinf.BTMT_NONBASED:
                return 'array_nonbased'
            elif type_flags == ida_typeinf.BTMT_ARRESERV:
                return 'array_reserved'

            return 'array'


        if type_base == ida_typeinf.BT_FUNC:
            if type_flags == ida_typeinf.BTMT_NEARCALL:
                return 'func_near'
            elif type_flags == ida_typeinf.BTMT_FARCALL:
                return 'func_far'
            elif type_flags == ida_typeinf.BTMT_INTCALL:
                return 'func_int'

            return 'func'

        if type_base == ida_typeinf.BT_COMPLEX:
            if type_flags == ida_typeinf.BTMT_STRUCT:
                return 'struct'
            elif type_flags == ida_typeinf.BTMT_UNION:
                return 'union'
            elif type_flags == ida_typeinf.BTMT_ENUM:
                return 'enum'
            elif type_flags == ida_typeinf.BTMT_TYPEDEF:
                return 'typedef'

            return 'complex'    

        if type_base == ida_typeinf.BT_BITFIELD:
            if type_flags == ida_typeinf.BTMT_BFLDI8:
                return 'bitfield_8'
            elif type_flags == ida_typeinf.BTMT_BFLDI16:
                return 'bitfield_16'
            elif type_flags == ida_typeinf.BTMT_BFLDI32:
                return 'bitfield_32'
            elif type_flags == ida_typeinf.BTMT_BFLDI64:
                return 'bitfield_64'

            return 'bitfield'    

        return 'unknown_%s_%s_%s' % (hex(type_base), hex(type_flags), hex(type_modif))

    #
    # private/get
    #

    def __get_type_data(self, ea):
        tinfo = ida_typeinf.tinfo_t()
        ida_nalt.get_tinfo(tinfo, ea)
        func_type_data = ida_typeinf.func_type_data_t()
        tinfo.get_func_details(func_type_data)
        
        return func_type_data


    #
    # private/process
    #

    def __process_general(self):
<<<<<<< HEAD
        if ida_pro.IDA_SDK_VERSION < 900:
            info_struct = ida_idaapi.get_inf_structure()

        #architecture
        arch = None
        if ida_pro.IDA_SDK_VERSION >= 900:
            arch = ida_ida.inf_get_procname()
        else:
            arch = info_struct.procname

=======
        

        #architecture
        arch = ida_ida.inf_get_procname()
>>>>>>> 95f4fc0c
        if arch == 'metapc':
            arch = 'x86'
        elif arch == 'ARM':
            arch = 'arm'

        #bitness
<<<<<<< HEAD
        bitness = 0
        if ida_pro.IDA_SDK_VERSION >= 900:
            if ida_ida.inf_is_64bit():
                bitness = 64
            elif ida_ida.inf_is_16bit():
                bitness = 16
            else:
                bitness = 32
        else:
            if info_struct.is_64bit():
                bitness = 64
            elif info_struct.is_32bit():
                bitness = 32
            else:
                bitness = 16
=======
        bitness = 16
        if ida_ida.inf_is_64bit():
            bitness = 64
        elif ida_ida.inf_is_32bit_exactly():
            bitness = 32
>>>>>>> 95f4fc0c

        result = {
            'filename'    : ida_nalt.get_root_filename(),
            'architecture': arch,
            'bitness'     : bitness
        }

        return result

    def __process_segments(self):
        segments = list()

        for n in range(0, ida_segment.get_segm_qty()):
            seg = ida_segment.getnseg(n)
            if seg:
                segm = {
                    'align'     : self.__describe_alignment(seg.align),
                    'bitness'   : self.__describe_bitness(seg.bitness),
                    'name'      : ida_segment.get_segm_name(seg),
                    'rva_start' : seg.start_ea - self._base,
                    'rva_end'   : seg.end_ea - self._base,
                    'permission': self.__describe_permission(seg.perm),
                    'selector'  : seg.sel,
                    'type'      : ida_segment.get_segm_class(seg),
                }
                
                segments.append(segm)

        return segments

    def __process_function_typeinfo(self, info, func):

        func_type_data = self.__get_type_data(func.start_ea)

        #calling convention
        info['calling_convention'] = self.__describe_callingconvention(func_type_data.cc)
        info['memory_model_code']  = self.__describe_memorymodel_code(func_type_data.cc)
        info['memory_model_data']  = self.__describe_memorymodel_data(func_type_data.cc)

        #return type
        info['return_type'] = ida_typeinf.print_tinfo('', 0, 0, ida_typeinf.PRTYPE_1LINE, func_type_data.rettype, '', '')

        #arguments
        arguments = list()
        
        for funcarg in func_type_data:
            arginfo = {
                'name'              : funcarg.name,
                'type'              : ida_typeinf.print_tinfo('', 0, 0, ida_typeinf.PRTYPE_1LINE, funcarg.type, '', ''),
                'argument_location' : self.__describe_argloc(funcarg.argloc.atype())
            }
            
            arguments.append(arginfo)

        info['arguments'] = arguments

    def __process_function_labels(self, func):
        labels = list()

        it = ida_funcs.func_item_iterator_t()
        if not it.set(func):
            return labels

        while it.next_code():
            ea = it.current()
            name = ida_name.get_visible_name(ea, ida_name.GN_LOCAL)

            if name != '':
                labels.append({
                    'offset'       : ea - func.start_ea,
                    'name'         : name,
                    'is_public'    : ida_name.is_public_name(ea),
                    'is_autonamed' : ida_bytes.get_full_flags(ea) & ida_bytes.FF_LABL != 0
                })

        return labels

    def __process_functions(self):
        functions = list()

<<<<<<< HEAD
        # find EA
        start = 0
        end = 0
        if ida_pro.IDA_SDK_VERSION >= 900:
            start = ida_ida.inf_get_min_ea()
            end = ida_ida.inf_get_max_ea()
        else:
            start = ida_ida.cvar.inf.min_ea
            end   = ida_ida.cvar.inf.max_ea
=======
        start = ida_ida.inf_get_min_ea()
        end   = ida_ida.inf_get_max_ea()
>>>>>>> 95f4fc0c

        # find first function head chunk in the range
        chunk = ida_funcs.get_fchunk(start)
        
        if not chunk:
            chunk = ida_funcs.get_next_fchunk(start)
        while chunk and chunk.start_ea < end and (chunk.flags & ida_funcs.FUNC_TAIL) != 0:
            chunk = ida_funcs.get_next_fchunk(chunk.start_ea)
        
        func = chunk

        while func and func.start_ea < end:
            start_ea = func.start_ea
            
            func_flags = ida_bytes.get_full_flags(start_ea)
            func_name = ida_funcs.get_func_name(start_ea)
            func_name_demangled = ida_name.get_demangled_name(start_ea, 0xFFFF, 0, 0)
            func_autonamed = func_flags & ida_bytes.FF_LABL != 0
            func_public = ida_name.is_public_name(start_ea)

            function = {
                'start_rva'     : start_ea - self._base,
                'name'          : func_name,
                'name_demangled': func_name_demangled,
                'is_public'     : func_public,
                'is_autonamed'  : func_autonamed
            }

            # PE32/PE32+ only support binaries up to 2GB
            if function['start_rva'] >= 2**32:
                print('RVA out of range for function: ' + function['name'], file=sys.stderr)

            self.__process_function_typeinfo(function, func)

            function['labels'] = self.__process_function_labels(func)

            functions.append(function)

            func = ida_funcs.get_next_func(start_ea)

        return functions

    def __process_names(self):
        names = list()

        for i in range(0, ida_name.get_nlist_size()):
            ea = ida_name.get_nlist_ea(i)
            if ida_funcs.get_func(ea) is not None:
                continue

            if ida_name.get_nlist_name(i) is None:
                continue

            name = {
                'rva'            : ea - self._base,
                'name'           : ida_name.get_nlist_name(i),
                'name_demangled' : ida_name.get_demangled_name(ea, 0xFFFF, 0, 0),
                'is_public'      : ida_name.is_public_name(ea),
                'is_func'        : ida_funcs.get_func(ea) is not None
            }

            # PE32/PE32+ only support binaries up to 2GB
            if name['rva'] >= 2**32:
                print('RVA out of range for name: ' + name['name'], file=sys.stderr)

            names.append(name)

        return names

    def __process_exports(self):
        exports = list()

        for i in range(0, ida_entry.get_entry_qty()):
            ordinal = ida_entry.get_entry_ordinal(i)

            ea = ida_entry.get_entry(ordinal)

            flags = ida_bytes.get_full_flags(ea)
            type_data = self.__get_type_data(ea)
            type = 'unknown'
            if ida_bytes.is_func(flags):
                type = 'function'
            elif ida_bytes.is_data(flags):
                type = 'data'

            export = {
                'ordinal'           : ordinal,
                'rva'               : ea - self._base,
                'name'              : ida_entry.get_entry_name(ordinal),
                'type'              : type,
                'calling_convention': self.__describe_callingconvention(type_data.cc)
            }

            exports.append(export)

        return exports

    def __process_pe(self):
        result = {}

        peheader = PE_Header_IDA()

        #peheader
        result['image_datetime'] = peheader.data['datetime']
        result['image_machine'] = peheader.data['machine']
        result['image_size'] = peheader.data['imagesize']
        result['image_base'] = peheader.get_imagebase()

        #debug
        result['pdb_age'] = 0
        result['pdb_guid'] = [0] * 16

        peheader_debug = peheader.get_sections_debug()
        if peheader_debug is not None:
            for section in peheader_debug:
                if section.get_type() != 'codeview':
                    continue

                pe_codeview = section.get_codeview()
                if pe_codeview is not None:
                    result['pdb_age'] = pe_codeview.data['age']
                    result['pdb_guid'] = list(pe_codeview.data['guid'])

        return result

    def __process_struct_members(self, st_obj):
        
        members = []
        for st_member in st_obj.members:
            mem_name = ida_struct.get_member_name(st_member.id) or ('unknown_%s' % st_member.id)
            
            mem_off_start = 0 if st_obj.is_union() else st_member.soff
            mem_off_end   = st_member.eoff

            mem_tinfo = ida_typeinf.tinfo_t()
            ida_struct.get_member_tinfo(mem_tinfo, st_member)
            
            mem_typename = ida_typeinf.print_tinfo('', 0, 0, ida_typeinf.PRTYPE_1LINE, mem_tinfo, '', '')
            if not mem_typename:
                mem_typename = self.__describe_type_basetype(mem_tinfo.get_realtype())

            members.append({
                'offset' : mem_off_start,
                'length' : mem_off_end - mem_off_start,
                'type'   : mem_typename,
                'name'   : mem_name,
            })
        
        return members

    def __process_structs(self):
        structs = []

        st_idx  = ida_struct.get_first_struc_idx()
        while st_idx != ida_idaapi.BADADDR:

            st_id = ida_struct.get_struc_by_idx(st_idx)
            st_obj = ida_struct.get_struc(st_id)

            st_name = ida_struct.get_struc_name(st_id)
                    
            structs.append({
                'type'            : self.__describe_struct_type(st_obj.props),
                'name'            : st_name,
                'size'            : int(ida_struct.get_struc_size(st_obj)), 
                'members'         : self.__process_struct_members(st_obj)
            })

            st_idx = ida_struct.get_next_struc_idx(st_idx)
           
        return structs

    def __process_types_enum_member(self, enum_member : ida_typeinf.enum_member_t):
        result = {}
        
        result['name'] = enum_member.name
        result['value'] = enum_member.value

        return result

    def __process_types_udt_member(self, udt_member : ida_typeinf.udt_member_t):
        result = {}
        
        result['name'] = udt_member.name
        result['offset'] = udt_member.offset // 8
        result['size'] = udt_member.size // 8

        udt_mem_type = udt_member.type
        udt_mem_typename = udt_member.type.get_type_name()
        if not udt_mem_typename:
            udt_mem_typename = self.__describe_type_basetype(udt_mem_type.get_realtype())
        result['type'] = udt_mem_typename

        return result

    def __process_types_tinfo(self, ti_info : ida_typeinf.tinfo_t):
        localtype = {}
        
        localtype['name'] = ti_info.get_type_name()
        localtype['basetype'] = self.__describe_type_basetype(ti_info.get_realtype())
        localtype['size'] = ti_info.get_size()
        if localtype['size'] == ida_idaapi.BADADDR:
            localtype['size'] = 0

        ti_udt = ida_typeinf.udt_type_data_t()
        ti_enum = ida_typeinf.enum_type_data_t()

        if ti_info.get_udt_details(ti_udt):
            members = []
            for member in ti_udt:
                members.append(self.__process_types_udt_member(member))

            localtype['members'] = members
        elif ti_info.get_enum_details(ti_enum):
            members = []
            for member in ti_enum:
                members.append(self.__process_types_enum_member(member))

            localtype['members'] = members

        return localtype

    def __process_types(self):
        localtypes = []

        ti_lib_obj = ida_typeinf.get_idati()

        ti_lib_count = 0
        if ida_pro.IDA_SDK_VERSION >= 900:
            ida_typeinf.get_ordinal_count(ti_lib_obj)
        else:
            ti_lib_count = ida_typeinf.get_ordinal_qty(ti_lib_obj)

        for ti_ordinal in range(1, ti_lib_count + 1):
            ti_info = ida_typeinf.tinfo_t()
            if ti_info.get_numbered_type(ti_lib_obj, ti_ordinal):
                localtypes.append(self.__process_types_tinfo(ti_info))

        return localtypes<|MERGE_RESOLUTION|>--- conflicted
+++ resolved
@@ -674,7 +674,7 @@
     #
 
     def __process_general(self):
-<<<<<<< HEAD
+        info_struct = None
         if ida_pro.IDA_SDK_VERSION < 900:
             info_struct = ida_idaapi.get_inf_structure()
 
@@ -685,19 +685,12 @@
         else:
             arch = info_struct.procname
 
-=======
-        
-
-        #architecture
-        arch = ida_ida.inf_get_procname()
->>>>>>> 95f4fc0c
         if arch == 'metapc':
             arch = 'x86'
         elif arch == 'ARM':
             arch = 'arm'
 
         #bitness
-<<<<<<< HEAD
         bitness = 0
         if ida_pro.IDA_SDK_VERSION >= 900:
             if ida_ida.inf_is_64bit():
@@ -713,13 +706,6 @@
                 bitness = 32
             else:
                 bitness = 16
-=======
-        bitness = 16
-        if ida_ida.inf_is_64bit():
-            bitness = 64
-        elif ida_ida.inf_is_32bit_exactly():
-            bitness = 32
->>>>>>> 95f4fc0c
 
         result = {
             'filename'    : ida_nalt.get_root_filename(),
@@ -800,7 +786,6 @@
     def __process_functions(self):
         functions = list()
 
-<<<<<<< HEAD
         # find EA
         start = 0
         end = 0
@@ -810,10 +795,6 @@
         else:
             start = ida_ida.cvar.inf.min_ea
             end   = ida_ida.cvar.inf.max_ea
-=======
-        start = ida_ida.inf_get_min_ea()
-        end   = ida_ida.inf_get_max_ea()
->>>>>>> 95f4fc0c
 
         # find first function head chunk in the range
         chunk = ida_funcs.get_fchunk(start)
